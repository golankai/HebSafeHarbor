--- conflicted
+++ resolved
@@ -130,7 +130,6 @@
         # init Hebrew country recognizer
         ner_signals.append(LexiconBasedRecognizer("CountryRecognizer", "COUNTRY", COUNTRY_DICT.keys(),
                                                   allowed_prepositions=LOCATION_PREPOSITIONS))
-<<<<<<< HEAD
         # init Hebrew city recognizers
         cities_set = set(BELOW_THRESHOLD_CITIES_LIST).union(
             set(ABOVE_THRESHOLD_CITIES_LIST)).union(set(ABBREVIATIONS_LIST))
@@ -149,13 +148,6 @@
         #                                                  context=AMBIGOUS_CITIES_CONTEXT,
         #                                                  ),
         #                    )
-=======
-        # init Hebrew city recognizer
-        # ner_signals.append(LexiconBasedRecognizer("IsraeliCityRecognizer", "CITY",
-        #                                           set(BELOW_THRESHOLD_CITIES_LIST).union(
-        #                                               set(ABOVE_THRESHOLD_CITIES_LIST)).union(set(ABBREVIATIONS_LIST)),
-        #                                           allowed_prepositions=LOCATION_PREPOSITIONS))
->>>>>>> df92d775
         # init disease recognizer
         ner_signals.append(
             LexiconBasedRecognizer("DiseaseRecognizer", "DISEASE", DISEASES, allowed_prepositions=DISEASE_PREPOSITIONS))
