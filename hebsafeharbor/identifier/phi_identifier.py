from typing import List

from presidio_analyzer import AnalyzerEngine, LocalRecognizer, RecognizerRegistry
from presidio_analyzer.predefined_recognizers import CreditCardRecognizer, DateRecognizer, EmailRecognizer, \
    IpRecognizer, PhoneRecognizer, UrlRecognizer

from hebsafeharbor.common.city_utils import (
    BELOW_THRESHOLD_CITIES_LIST,
    ABOVE_THRESHOLD_CITIES_LIST,
    ABBREVIATIONS_LIST,
    AMBIGOUS_BELOW_THRESHOLD_CITIES_LIST,
    AMBIGOUS_ABOVE_THRESHOLD_CITIES_LIST,
    AMBIGUOUS_CITIES_CONTEXT
)
from hebsafeharbor.common.country_utils import COUNTRY_DICT
from hebsafeharbor.common.document import Doc
from hebsafeharbor.common.prepositions import LOCATION_PREPOSITIONS, DISEASE_PREPOSITIONS, MEDICATION_PREPOSITIONS, \
    MEDICAL_TEST_PREPOSITIONS
from hebsafeharbor.identifier import HebSpacyNlpEngine
from hebsafeharbor.identifier.consolidation.consolidator import NerConsolidator
from hebsafeharbor.identifier.context_enhancement.hebrew_context_aware_enhancer import HebrewContextAwareEnhancer
from hebsafeharbor.identifier.entity_smoother.entity_smoother_rule_executor import EntitySmootherRuleExecutor
from hebsafeharbor.identifier.entity_spliters.entity_splitter_rule_executor import EntitySplitterRuleExecutor

<<<<<<< HEAD
from hebsafeharbor.identifier.signals.heb_date_recognizer import HebDateRecognizer
from hebsafeharbor.identifier.signals.heb_preposition_date_recognizer import PrepositionDateRecognizer
from hebsafeharbor.identifier.signals.heb_latin_date_recognizer import HebLatinDateRecognizer
from hebsafeharbor.identifier.signals.hebrew_city_recognizer import AmbiguousHebrewCityRecognizer
from hebsafeharbor.identifier.signals.israeli_id_recognizer import IsraeliIdNumberRecognizer
from presidio_analyzer import AnalyzerEngine, LocalRecognizer, RecognizerRegistry, LemmaContextAwareEnhancer
from presidio_analyzer.predefined_recognizers import CreditCardRecognizer, DateRecognizer, EmailRecognizer, \
    IpRecognizer, PhoneRecognizer, SpacyRecognizer, UrlRecognizer
=======
from hebsafeharbor.identifier.signals import *
>>>>>>> 78636766

from hebsafeharbor.lexicons.disease import DISEASES
from hebsafeharbor.lexicons.medical_device import MEDICAL_DEVICE
from hebsafeharbor.lexicons.medical_tests import MEDICAL_TESTS
from hebsafeharbor.lexicons.medications import MEDICATIONS

CUSTOM_ENHANCEMENT_RECOGNIZER_LIST = [
    'AmbiguousHebrewCityRecognizer',
]

class PhiIdentifier:
    """
    This class is responsible on the identification process, recognize entities using the AnalyzerEngine (@Presidio) and
    consolidate them using NERConsolidator.
    """

    def __init__(self):
        """
        Initializes the PhiIdentifier which is composed of Presidio analyzer and NerConsolidator
        """

        self.analyzer = self._init_presidio_analyzer()
        self.entity_smoother = EntitySmootherRuleExecutor()
        self.entity_splitter = EntitySplitterRuleExecutor()
        self.consolidator = NerConsolidator()

    def __call__(self, doc: Doc) -> Doc:
        """
        This method identifies the PHI entities

        :param doc: Doc object which holds the input text for PHI reduction
        :return: an updated Doc object that contains the the set of entities that were recognized by the different
        signals and the consolidated set of entities
        """

        # recognition
        analyzer_results = self.analyzer.analyze(text=doc.text, language="he", return_decision_process=True)
        doc.analyzer_results = sorted(analyzer_results, key=lambda res: res.start)

        # entity smoothing
        doc = self.entity_smoother(doc)

        # consolidation
        doc = self.consolidator(doc)

        # entity splitter
        doc = self.entity_splitter(doc)

        return doc

    def _init_presidio_analyzer(self) -> AnalyzerEngine:
        """
        Creates and initializes the Presidio analyzer
        :return: Presidio analyzer
        """

        # create NLP engine based on the nlp configuration
        nlp_engine = HebSpacyNlpEngine(models={"he": "he_ner_news_trf"})

        # initialize the signals
        signals = self._init_analyzer_signals()
        # create the signals registry
        registry = RecognizerRegistry()
        # add the different signals to registry
        for signal in signals:
            registry.add_recognizer(signal)

        # initialize custom context aware enhancer, which will enhance specified recognizers according to custom logic
        # (ex. strict match for context word, additional logic for preposition handling),
        # and will use LemmaContextAwareEnhancer for all other classes
        context_aware_enhancer = HebrewContextAwareEnhancer(
            substring_processed_recognizers_list = CUSTOM_ENHANCEMENT_RECOGNIZER_LIST)

        # create the AnalyzerEngine using the created registry, NLP engine and supported_languages
        analyzer = AnalyzerEngine(
            registry=registry,
            nlp_engine=nlp_engine,
            supported_languages=["he"],
            context_aware_enhancer=context_aware_enhancer,
        )

        return analyzer

    def _init_analyzer_signals(self) -> List[LocalRecognizer]:
        """
        Creates and initializes the analyzer's NER signals

        :return: a list of NER initialized signals
        """

        ner_signals = []

        # presidio predefined recognizers
        ner_signals.append(CreditCardRecognizer(supported_language="he", context=["כרטיס", "אשראי"]))
        ner_signals.append(
            DateRecognizer(supported_language="he", context=["תאריך", "לידה", "הולדת", "נולד", "נולדה", "נולדו"]))
        ner_signals.append(
            EmailRecognizer(supported_language="he", context=["אימייל", "דואל", "email", "דואר אלקטרוני"]))
        ner_signals.append(IpRecognizer(supported_language="he", context=["IP", "כתובת IP", "כתובת איי פי"]))
        ner_signals.append(PhoneRecognizer(supported_language="he", context=["טלפון", "סלולרי", "פקס"]))
        ner_signals.append(UrlRecognizer(supported_language="he", context=["אתר אינטרנט"]))

        hebspacy_recognizer = self.init_hebspacy_recognizer()

        ner_signals.append(hebspacy_recognizer)
        # init Israeli id number recognizer
        ner_signals.append(IsraeliIdNumberRecognizer())
        # init general id recognizer
        ner_signals.append(GeneralIdRecognizer())
        # init dates in hebrew
        ner_signals.append(HebDateRecognizer())
        # init dates with preposition
        ner_signals.append(PrepositionDateRecognizer())
        # init latin dates
        ner_signals.append(HebLatinDateRecognizer())
        # init Hebrew country recognizer
        ner_signals.append(LexiconBasedRecognizer("CountryRecognizer", "COUNTRY", COUNTRY_DICT.keys(),
                                                  allowed_prepositions=LOCATION_PREPOSITIONS))
        # init Hebrew city recognizers
        cities_set = set(BELOW_THRESHOLD_CITIES_LIST).union(
            set(ABOVE_THRESHOLD_CITIES_LIST)).union(set(ABBREVIATIONS_LIST))
        ambiguous_cities_set = set(
            AMBIGOUS_BELOW_THRESHOLD_CITIES_LIST).union(
            set(AMBIGOUS_ABOVE_THRESHOLD_CITIES_LIST))
        disambiguated_cities_set = cities_set - ambiguous_cities_set
        ner_signals.append(LexiconBasedRecognizer("IsraeliCityRecognizer", "CITY",
                                                  disambiguated_cities_set,
                                                  allowed_prepositions=LOCATION_PREPOSITIONS))
<<<<<<< HEAD

        ner_signals.append(AmbiguousHebrewCityRecognizer("AmbiguousHebrewCityRecognizer", "CITY",
                                                         ambiguous_cities_set,
                                                         allowed_prepositions=LOCATION_PREPOSITIONS,
                                                         endorsing_entities=['LOC', 'GPE'],
                                                         context=AMBIGUOUS_CITIES_CONTEXT,
                                                         ),
                           )
=======
        # ner_signals.append(AmbiguousHebrewCityRecognizer("AmbiguousIsraeliCityRecognizer", "CITY",
        #                                                  ambiguous_cities_set,
        #                                                  allowed_prepositions=LOCATION_PREPOSITIONS,
        #                                                  endorsing_entities=['LOC', 'GPE'],
        #                                                  context=AMBIGUOUS_CITIES_CONTEXT,
        #                                                  ),
        #                    )
>>>>>>> 78636766

        # init disease recognizer
        ner_signals.append(
            LexiconBasedRecognizer("DiseaseRecognizer", "DISEASE", DISEASES, allowed_prepositions=DISEASE_PREPOSITIONS))
        # init medication recognizer
        ner_signals.append(
            LexiconBasedRecognizer("MedicationRecognizer", "MEDICATION", MEDICATIONS,
                                   allowed_prepositions=MEDICATION_PREPOSITIONS))
        # init medical tests recognizer
        ner_signals.append(
            LexiconBasedRecognizer("MedicalTestRecognizer", "MEDICAL_TEST", MEDICAL_TESTS + MEDICAL_DEVICE,
                                   allowed_prepositions=MEDICAL_TEST_PREPOSITIONS))
        return ner_signals

    def init_hebspacy_recognizer(self):
        """
        Adapt the SpacyRecognizer to fit the specific entities of HebSpacy.
        """

        hebspacy_entities = ["PERS", "LOC", "ORG", "TIME", "DATE", "MONEY", "PERCENT", "MISC__AFF", "MISC__ENT",
                             "MISC_EVENT", "PER", "GPE", "FAC", "WOA", "EVE", "DUC", "ANG"]
        hebspacy_label_groups = [
            ({ent}, {ent}) for ent in hebspacy_entities
        ]
        hebspacy_recognizer = SpacyRecognizerWithConfidence(supported_language="he",
                                              supported_entities=hebspacy_entities,
                                              ner_strength=1.0,
                                              check_label_groups=hebspacy_label_groups)
        return hebspacy_recognizer<|MERGE_RESOLUTION|>--- conflicted
+++ resolved
@@ -22,7 +22,7 @@
 from hebsafeharbor.identifier.entity_smoother.entity_smoother_rule_executor import EntitySmootherRuleExecutor
 from hebsafeharbor.identifier.entity_spliters.entity_splitter_rule_executor import EntitySplitterRuleExecutor
 
-<<<<<<< HEAD
+from hebsafeharbor.identifier.signals import *
 from hebsafeharbor.identifier.signals.heb_date_recognizer import HebDateRecognizer
 from hebsafeharbor.identifier.signals.heb_preposition_date_recognizer import PrepositionDateRecognizer
 from hebsafeharbor.identifier.signals.heb_latin_date_recognizer import HebLatinDateRecognizer
@@ -31,9 +31,6 @@
 from presidio_analyzer import AnalyzerEngine, LocalRecognizer, RecognizerRegistry, LemmaContextAwareEnhancer
 from presidio_analyzer.predefined_recognizers import CreditCardRecognizer, DateRecognizer, EmailRecognizer, \
     IpRecognizer, PhoneRecognizer, SpacyRecognizer, UrlRecognizer
-=======
-from hebsafeharbor.identifier.signals import *
->>>>>>> 78636766
 
 from hebsafeharbor.lexicons.disease import DISEASES
 from hebsafeharbor.lexicons.medical_device import MEDICAL_DEVICE
@@ -162,7 +159,6 @@
         ner_signals.append(LexiconBasedRecognizer("IsraeliCityRecognizer", "CITY",
                                                   disambiguated_cities_set,
                                                   allowed_prepositions=LOCATION_PREPOSITIONS))
-<<<<<<< HEAD
 
         ner_signals.append(AmbiguousHebrewCityRecognizer("AmbiguousHebrewCityRecognizer", "CITY",
                                                          ambiguous_cities_set,
@@ -171,15 +167,6 @@
                                                          context=AMBIGUOUS_CITIES_CONTEXT,
                                                          ),
                            )
-=======
-        # ner_signals.append(AmbiguousHebrewCityRecognizer("AmbiguousIsraeliCityRecognizer", "CITY",
-        #                                                  ambiguous_cities_set,
-        #                                                  allowed_prepositions=LOCATION_PREPOSITIONS,
-        #                                                  endorsing_entities=['LOC', 'GPE'],
-        #                                                  context=AMBIGUOUS_CITIES_CONTEXT,
-        #                                                  ),
-        #                    )
->>>>>>> 78636766
 
         # init disease recognizer
         ner_signals.append(
